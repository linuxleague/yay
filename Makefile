--- conflicted
+++ resolved
@@ -18,11 +18,7 @@
 LOCALEDIR := po
 SYSTEMLOCALEPATH := $(PREFIX)/share/locale/
 
-<<<<<<< HEAD
-LANGS := pt pt_BR en es fr_FR pl_PL ru_RU zh_CN
-=======
-LANGS := pt en es eu fr_FR pl_PL ru_RU zh_CN
->>>>>>> 9c3aeef7
+LANGS := pt pt_BR en es eu fr_FR pl_PL ru_RU zh_CN
 POTFILE := default.pot
 POFILES := $(addprefix $(LOCALEDIR)/,$(addsuffix .po,$(LANGS)))
 MOFILES := $(POFILES:.po=.mo)
