--- conflicted
+++ resolved
@@ -18,11 +18,7 @@
 LOCALEDIR := po
 SYSTEMLOCALEPATH := $(PREFIX)/share/locale/
 
-<<<<<<< HEAD
-LANGS := pt en fr_FR pl_PL ru_RU zh_CN
-=======
-LANGS := pt en es fr_FR pl_PL zh_CN
->>>>>>> 74443442
+LANGS := pt en es fr_FR pl_PL ru_RU zh_CN
 POTFILE := default.pot
 POFILES := $(addprefix $(LOCALEDIR)/,$(addsuffix .po,$(LANGS)))
 MOFILES := $(POFILES:.po=.mo)
