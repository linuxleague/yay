--- conflicted
+++ resolved
@@ -297,7 +297,7 @@
 	repoUp.Print(len(aurUp))
 	aurUp.Print(0)
 
-	if !config.YayConf.NoConfirm {
+	if !config.NoConfirm {
 		fmt.Print("\x1b[32mEnter packages you don't want to upgrade.\x1b[0m\nNumbers: ")
 		reader := bufio.NewReader(os.Stdin)
 
@@ -337,11 +337,7 @@
 			repoNames = append(repoNames, k.Name)
 		}
 
-<<<<<<< HEAD
-		err := passToPacman("-S", repoNames, flags)
-=======
-		err := config.PassToPacman("-S", repoNames, append(flags, "--noconfirm"))
->>>>>>> 262b158a
+		err := passToPacman("-S", repoNames, append(flags, "--noconfirm"))
 		if err != nil {
 			fmt.Println("Error upgrading repo packages.")
 		}
